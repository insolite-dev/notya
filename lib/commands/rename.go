// Copyright 2021-present Anon. All rights reserved.
// Use of this source code is governed by Apache 2.0 license
// that can be found in the LICENSE file.

package commands

import (
	"fmt"

	"github.com/AlecAivazis/survey/v2"
	"github.com/anonistas/notya/assets"
	"github.com/anonistas/notya/lib/models"
	"github.com/anonistas/notya/pkg"
	"github.com/spf13/cobra"
)

// renameCommand is a command model which used to change name of notes or files.
var renameCommand = &cobra.Command{
	Use:     "rename",
	Aliases: []string{"rn"},
	Short:   "Change/Update note's name",
	Run:     runRenameCommand,
}

// initRenameCommand adds renameCommand to main application command.
func initRenameCommand() {
	appCommand.AddCommand(renameCommand)
}

// runRenameCommand runs appropriate service commands to rename note.
func runRenameCommand(cmd *cobra.Command, args []string) {
	// Take note title from arguments. If it's provided.
	if len(args) == 2 {
		editableNote := models.EditNote{
			Current : models.Note{Title: args[0]},
			New: models.Note{Title: args[1]},
		}

		rename(editableNote.Current.Title, editableNote.New.Title)
		return
	} 

	if len(args) == 1 {
		askAndRename(args[0])
		return
	}

	// Generate array of all note names.
	notes, err := service.GetAll()
	if err != nil {
		pkg.Alert(pkg.ErrorL, err.Error())
		return
	}

	// Ask for note selection.
	var selected string
	survey.AskOne(
		assets.ChooseNotePrompt("rename", pkg.MapNotesList(notes)),
		&selected,
	)

	askAndRename(selected)
}

// askAndRename asks user for new name,
// (for selected note), and changes its name.
func askAndRename(selected string) {
	var newname string
	survey.AskOne(assets.NewNamePrompt(selected), &newname)

	// Generate editable note by current note and updated note.
	editableNote := models.EditNote{
		Current: models.Note{Title: selected},
		New:     models.Note{Title: newname},
	}

	if _, err := service.Rename(editableNote); err != nil {
		pkg.Alert(pkg.ErrorL, err.Error())
		return
	}

<<<<<<< HEAD
	pkg.Alert(pkg.SuccessL, fmt.Sprintf("Note renamed: `%v` to `%v`", selected, newname))
=======
	pkg.Alert(pkg.SuccessL, "Note renamed successfully: "+newname)
}

func rename(selected string, newname string) {
	// Generate editable note by current note and updated note.
	editableNote := models.EditNote{
		Current: models.Note{Title: selected},
		New:     models.Note{Title: newname},
	}

	if _, err := service.Rename(editableNote); err != nil {
		pkg.Alert(pkg.ErrorL, err.Error())
		return
	}

	pkg.Alert(pkg.SuccessL, "Note renamed successfully: "+newname)
>>>>>>> 872a00b1
}<|MERGE_RESOLUTION|>--- conflicted
+++ resolved
@@ -79,10 +79,7 @@
 		return
 	}
 
-<<<<<<< HEAD
 	pkg.Alert(pkg.SuccessL, fmt.Sprintf("Note renamed: `%v` to `%v`", selected, newname))
-=======
-	pkg.Alert(pkg.SuccessL, "Note renamed successfully: "+newname)
 }
 
 func rename(selected string, newname string) {
@@ -98,5 +95,4 @@
 	}
 
 	pkg.Alert(pkg.SuccessL, "Note renamed successfully: "+newname)
->>>>>>> 872a00b1
 }